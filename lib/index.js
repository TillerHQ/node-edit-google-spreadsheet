--- conflicted
+++ resolved
@@ -490,13 +490,9 @@
         info.totalRows++;
         rows[r] = {};
       }
-<<<<<<< HEAD
-      rows[r][c] = util.gcell2cell(cell, options.getValues);
-      info.lastRow = util.num(r);
-=======
+
       rows[r][c] = util.gcell2cell(cell, options.getValues, _this.opts.useCellTextValues);
       info.lastRow =  util.num(r);
->>>>>>> f6251e13
     });
 
     if (entries.length)
